--- conflicted
+++ resolved
@@ -698,9 +698,6 @@
 
 # LocalStack data directory (development only)
 localstack-data/
-<<<<<<< HEAD
-frontend/vite-profile-*.cpuprofile
-=======
 
 # ================================
 # Internal Documentation & Planning
@@ -728,4 +725,3 @@
 
 # AWS and deployment strategies
 AWS_*.md
->>>>>>> 1f39c3bb
